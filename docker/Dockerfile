--- conflicted
+++ resolved
@@ -8,11 +8,7 @@
     apt-get upgrade -y && \
     apt-get install -y --no-install-recommends \
         build-essential ca-certificates \
-<<<<<<< HEAD
-        ccache cmake gcc git vim watchman wget curl sudo iprouter2 && \
-=======
         ccache cmake gcc git vim watchman wget curl sudo iproute2 && \
->>>>>>> cc47b460
     rm -rf /var/lib/apt/lists/*
 
 RUN wget https://tzrec.oss-cn-beijing.aliyuncs.com/third_party/libidn11_1.33-2.2ubuntu2_amd64.deb && \
@@ -38,14 +34,6 @@
                  rm -rf /var/lib/apt/lists/* ;; \
     esac
 RUN case ${DEVICE} in \
-<<<<<<< HEAD
-        "cu126") pip install torch==2.8.0 --index-url https://download.pytorch.org/whl/cu126 && \
-                 pip install torchmetrics==1.0.3 tensordict torch_tensorrt==2.8.0 --extra-index-url https://download.pytorch.org/whl/cu126 && \
-                 pip install fbgemm-gpu==2025.6.28 torchrec==1.3.0.dev.20250628 --index-url https://download.pytorch.org/whl/nightly/cu126 ;; \
-        * )      pip install torch==2.8.0 --index-url https://download.pytorch.org/whl/cpu && \
-                 pip install torchmetrics==1.0.3 tensordict && \
-                 pip install fbgemm-gpu==2025.6.28 torchrec==1.3.0.dev.20250628 --index-url https://download.pytorch.org/whl/nightly/cpu ;; \
-=======
         "cu126") pip install torch==2.8.0 fbgemm-gpu==1.3.0 --index-url https://download.pytorch.org/whl/cu126 && \
                  pip uninstall -y nvidia-cuda-runtime-cu12 nvidia-cublas-cu12 nvidia-cuda-cupti-cu12 nvidia-cuda-nvrtc-cu12 nvidia-cufft-cu12 nvidia-curand-cu12 nvidia-cusolver-cu12 nvidia-cusparse-cu12 nvidia-nvjitlink-cu12 nvidia-nvtx-cu12 && \
                  sed -i '/^Requires-Dist: nvidia-/d' /opt/conda/lib/python3.11/site-packages/torch-2.8.0+cu126.dist-info/METADATA && \
@@ -56,7 +44,6 @@
                  pip install torchmetrics==1.0.3 tensordict && \
                  pip install torchrec==1.3.0 && \
                  pip cache purge ;; \
->>>>>>> cc47b460
     esac && \
     /opt/conda/bin/conda clean -ya
 

--- conflicted
+++ resolved
@@ -52,8 +52,6 @@
     return result
 
 
-<<<<<<< HEAD
-=======
 def get_max_export_batch_size() -> int:
     """Get max export batch size.
 
@@ -67,7 +65,6 @@
     return batch_size
 
 
->>>>>>> 371067fd
 def export_pm(
     model: nn.Module, data: Dict[str, torch.Tensor], save_dir: str
 ) -> Tuple[torch.export.ExportedProgram, Dict[str, torch.Tensor]]:

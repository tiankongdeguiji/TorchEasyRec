# Copyright (c) 2024, Alibaba Group;
# Licensed under the Apache License, Version 2.0 (the "License");
# you may not use this file except in compliance with the License.
# You may obtain a copy of the License at
#    http://www.apache.org/licenses/LICENSE-2.0
# Unless required by applicable law or agreed to in writing, software
# distributed under the License is distributed on an "AS IS" BASIS,
# WITHOUT WARRANTIES OR CONDITIONS OF ANY KIND, either express or implied.
# See the License for the specific language governing permissions and
# limitations under the License.

from typing import Any, Dict, List, Optional

import torch
import torchmetrics
from torch import nn

from tzrec.datasets.utils import BASE_DATA_GROUP, Batch
from tzrec.features.feature import BaseFeature
from tzrec.loss.jrc_loss import JRCLoss
from tzrec.metrics.grouped_auc import GroupedAUC
from tzrec.models.model import BaseModel
from tzrec.modules.embedding import EmbeddingGroup
from tzrec.modules.utils import div_no_nan
from tzrec.modules.variational_dropout import VariationalDropout
from tzrec.protos import model_pb2
from tzrec.protos.loss_pb2 import LossConfig
from tzrec.protos.metric_pb2 import MetricConfig
from tzrec.utils.config_util import config_to_kwargs


@torch.fx.wrap
def _update_tensor_dict(
    tensor_dict: Dict[str, torch.Tensor], new_tensor: torch.Tensor, key: str
) -> None:
    tensor_dict[key] = new_tensor


class RankModel(BaseModel):
    """Base model for ranking.

    Args:
        model_config (ModelConfig): an instance of ModelConfig.
        features (list): list of features.
        labels (list): list of label names.
        sample_weights (list): sample weight names.
    """

    def __init__(
        self,
        model_config: model_pb2.ModelConfig,
        features: List[BaseFeature],
        labels: List[str],
        sample_weights: Optional[List[str]] = None,
        **kwargs: Any,
    ) -> None:
        super().__init__(model_config, features, labels, sample_weights, **kwargs)
        self._num_class = model_config.num_class
        self._label_name = labels[0]
        self._sample_weight_name = (
            sample_weights[0] if sample_weights else sample_weights
        )
        self._loss_collection = {}
        self.embedding_group = None
        self.group_variational_dropouts = None

    def init_input(self) -> None:
        """Build embedding group and group variational dropout."""
        self.embedding_group = EmbeddingGroup(
            self._features, list(self._base_model_config.feature_groups)
        )

        if self._base_model_config.HasField("variational_dropout"):
            self.group_variational_dropouts = nn.ModuleDict()
            variational_dropout_config = self._base_model_config.variational_dropout
            variational_dropout_config_dict = config_to_kwargs(
                variational_dropout_config
            )
            for feature_group in list(self._base_model_config.feature_groups):
                group_name = feature_group.group_name
                if feature_group.group_type != model_pb2.SEQUENCE:
                    feature_dim = self.embedding_group.group_feature_dims(group_name)
                    if len(feature_dim) > 1:
                        variational_dropout = VariationalDropout(
                            feature_dim, group_name, **variational_dropout_config_dict
                        )
                        self.group_variational_dropouts[group_name] = (
                            variational_dropout
                        )

    def build_input(self, batch: Batch) -> Dict[str, torch.Tensor]:
        """Build input feature."""
        feature_dict = self.embedding_group(batch)
        if self.group_variational_dropouts is not None:
            for (
                group_name,
                variational_dropout,
            ) in self.group_variational_dropouts.items():
                feature, variational_dropout_loss = variational_dropout(
                    feature_dict[group_name]
                )
                _update_tensor_dict(feature_dict, feature, group_name)
                _update_tensor_dict(
                    self._loss_collection,
                    variational_dropout_loss,
                    group_name + "_feature_p_loss",
                )
        return feature_dict

    def _output_to_prediction_impl(
        self,
        output: torch.Tensor,
        loss_cfg: LossConfig,
        num_class: int = 1,
        suffix: str = "",
    ) -> Dict[str, torch.Tensor]:
        predictions = {}
        loss_type = loss_cfg.WhichOneof("loss")
        if loss_type == "binary_cross_entropy":
            assert num_class == 1, f"num_class must be 1 when loss type is {loss_type}"
            output = torch.squeeze(output, dim=1)
            predictions["logits" + suffix] = output
            predictions["probs" + suffix] = torch.sigmoid(output)
        elif loss_type == "softmax_cross_entropy":
            assert num_class > 1, (
                f"num_class must be greater than 1 when loss type is {loss_type}"
            )
            probs = torch.softmax(output, dim=1)
            predictions["logits" + suffix] = output
            predictions["probs" + suffix] = probs
            if num_class == 2:
                predictions["probs1" + suffix] = probs[:, 1]
        elif loss_type == "jrc_loss":
            assert num_class == 2, f"num_class must be 2 when loss type is {loss_type}"
            probs = torch.softmax(output, dim=1)
            predictions["logits" + suffix] = output
            predictions["probs" + suffix] = probs
            predictions["probs1" + suffix] = probs[:, 1]
        elif loss_type == "l2_loss":
            predictions["y" + suffix] = output
        else:
            raise NotImplementedError
        return predictions

    def _output_to_prediction(
        self, output: torch.Tensor, suffix: str = ""
    ) -> Dict[str, torch.Tensor]:
        predictions = {}
        for loss_cfg in self._base_model_config.losses:
            predictions.update(
                self._output_to_prediction_impl(
                    output, loss_cfg, num_class=self._num_class, suffix=suffix
                )
            )
        return predictions

    def _init_loss_impl(
        self,
        loss_cfg: LossConfig,
        num_class: int = 1,
        reduction: str = "none",
        suffix: str = "",
    ) -> None:
        loss_type = loss_cfg.WhichOneof("loss")
        loss_name = loss_type + suffix
        if loss_type == "binary_cross_entropy":
            self._loss_modules[loss_name] = nn.BCEWithLogitsLoss(reduction=reduction)
        elif loss_type == "softmax_cross_entropy":
            self._loss_modules[loss_name] = nn.CrossEntropyLoss(reduction=reduction)
        elif loss_type == "jrc_loss":
            assert num_class == 2, f"num_class must be 2 when loss type is {loss_type}"
            self._loss_modules[loss_name] = JRCLoss(
                alpha=loss_cfg.jrc_loss.alpha, reduction=reduction
            )
        elif loss_type == "l2_loss":
            self._loss_modules[loss_name] = nn.MSELoss(reduction=reduction)
        else:
            raise ValueError(f"loss[{loss_type}] is not supported yet.")

    def init_loss(self) -> None:
        """Initialize loss modules."""
        for loss_cfg in self._base_model_config.losses:
            reduction = "none" if self._sample_weight_name else "mean"
            self._init_loss_impl(loss_cfg, self._num_class, reduction=reduction)

    def _loss_impl(
        self,
        predictions: Dict[str, torch.Tensor],
        batch: Batch,
        label: torch.Tensor,
        loss_weight: Optional[torch.Tensor],
        loss_cfg: LossConfig,
        num_class: int = 1,
        suffix: str = "",
    ) -> Dict[str, torch.Tensor]:
        losses = {}

        loss_type = loss_cfg.WhichOneof("loss")
        loss_name = loss_type + suffix
        if loss_type == "binary_cross_entropy":
            pred = predictions["logits" + suffix]
            label = label.to(torch.float32)
            losses[loss_name] = self._loss_modules[loss_name](pred, label)
        elif loss_type == "softmax_cross_entropy":
            pred = predictions["logits" + suffix]
            losses[loss_name] = self._loss_modules[loss_name](pred, label)
        elif loss_type == "jrc_loss":
            assert num_class == 2, f"num_class must be 2 when loss type is {loss_type}"
            pred = predictions["logits" + suffix]
            session_id = batch.sparse_features[BASE_DATA_GROUP][
                loss_cfg.jrc_loss.session_name
            ].values()
            losses[loss_name] = self._loss_modules[loss_name](pred, label, session_id)
        elif loss_type == "l2_loss":
            pred = predictions["y" + suffix]
            losses[loss_name] = self._loss_modules[loss_name](pred, label)
        else:
            raise ValueError(f"loss[{loss_type}] is not supported yet.")
        if loss_weight is not None:
            losses[loss_name] = torch.mean(losses[loss_name] * loss_weight)
        return losses

    def loss(
        self, predictions: Dict[str, torch.Tensor], batch: Batch
    ) -> Dict[str, torch.Tensor]:
        """Compute loss of the model."""
        losses = {}
        if self._sample_weight_name:
            loss_weight = batch.sample_weights[self._sample_weight_name]
            loss_weight = div_no_nan(loss_weight, torch.mean(loss_weight))
        else:
            loss_weight = None

        for loss_cfg in self._base_model_config.losses:
            losses.update(
                self._loss_impl(
                    predictions,
                    batch,
                    batch.labels[self._label_name],
                    loss_weight,
                    loss_cfg,
                    num_class=self._num_class,
                )
            )
        losses.update(self._loss_collection)
        return losses

    def _init_metric_impl(
        self, metric_cfg: MetricConfig, num_class: int = 1, suffix: str = ""
    ) -> None:
        metric_type = metric_cfg.WhichOneof("metric")
        oneof_metric_cfg = getattr(metric_cfg, metric_type)
        metric_kwargs = config_to_kwargs(oneof_metric_cfg)
        metric_name = metric_type + suffix
        if metric_type == "auc":
            assert num_class <= 2, (
                f"num_class must less than 2 when metric type is {metric_type}"
            )
            self._metric_modules[metric_name] = torchmetrics.AUROC(
                task="binary", **metric_kwargs
            )
        elif metric_type == "multiclass_auc":
            self._metric_modules[metric_name] = torchmetrics.AUROC(
                task="multiclass", num_classes=num_class, **metric_kwargs
            )
        elif metric_type == "mean_absolute_error":
            self._metric_modules[metric_name] = torchmetrics.MeanAbsoluteError()
        elif metric_type == "mean_squared_error":
            self._metric_modules[metric_name] = torchmetrics.MeanSquaredError()
        elif metric_type == "accuracy":
<<<<<<< HEAD
            self._metric_modules[metric_name] = torchmetrics.Accuracy()
=======
            self._metric_modules[metric_name] = torchmetrics.Accuracy(
                task="multiclass" if num_class > 1 else "binary",
                num_classes=num_class,
                **metric_kwargs,
            )
>>>>>>> 4f833b4b
        elif metric_type == "grouped_auc":
            assert num_class <= 2, (
                f"num_class must less than 2 when metric type is {metric_type}"
            )
            self._metric_modules[metric_name] = GroupedAUC()
        else:
            raise ValueError(f"{metric_type} is not supported for this model")

    def init_metric(self) -> None:
        """Initialize metric modules."""
        for metric_cfg in self._base_model_config.metrics:
            self._init_metric_impl(metric_cfg, self._num_class)
        for loss_cfg in self._base_model_config.losses:
            self._init_loss_metric_impl(loss_cfg)

    def _update_metric_impl(
        self,
        predictions: Dict[str, torch.Tensor],
        batch: Batch,
        label: torch.Tensor,
        metric_cfg: MetricConfig,
        num_class: int = 1,
        suffix: str = "",
    ) -> None:
        metric_type = metric_cfg.WhichOneof("metric")
        oneof_metric_cfg = getattr(metric_cfg, metric_type)
        metric_name = metric_type + suffix

        base_sparse_feat = None
        if metric_type in ["grouped_auc"]:
            base_sparse_feat = batch.sparse_features[BASE_DATA_GROUP].to_dict()

        if metric_type == "auc":
            pred = (
                predictions["probs" + suffix]
                if num_class == 1
                else predictions["probs1" + suffix]
            )
            self._metric_modules[metric_name].update(pred, label)
        elif metric_type == "multiclass_auc":
            pred = predictions["probs" + suffix]
            self._metric_modules[metric_name].update(pred, label)
        elif metric_type == "mean_absolute_error":
            pred = predictions["y" + suffix]
            self._metric_modules[metric_name].update(pred, label)
        elif metric_type == "mean_squared_error":
            pred = predictions["y" + suffix]
            self._metric_modules[metric_name].update(pred, label)
        elif metric_type == "accuracy":
            pred = predictions["probs" + suffix]
            self._metric_modules[metric_name].update(pred, label)
        elif metric_type == "grouped_auc":
            pred = (
                predictions["probs" + suffix]
                if num_class == 1
                else predictions["probs1" + suffix]
            )
            # pyre-ignore [16]
            grouping_key = base_sparse_feat[
                oneof_metric_cfg.grouping_key
            ].to_padded_dense(1)[:, 0]
            self._metric_modules[metric_name].update(pred, label, grouping_key)
        else:
            raise ValueError(f"{metric_type} is not supported for this model")

    def update_metric(
        self,
        predictions: Dict[str, torch.Tensor],
        batch: Batch,
        losses: Optional[Dict[str, torch.Tensor]] = None,
    ) -> None:
        """Update metric state.

        Args:
            predictions (dict): a dict of predicted result.
            batch (Batch): input batch data.
            losses (dict, optional): a dict of loss.
        """
        for metric_cfg in self._base_model_config.metrics:
            self._update_metric_impl(
                predictions,
                batch,
                batch.labels[self._label_name],
                metric_cfg,
                num_class=self._num_class,
            )
        if losses is not None:
            for loss_cfg in self._base_model_config.losses:
                self._update_loss_metric_impl(
                    losses, batch, batch.labels[self._label_name], loss_cfg
                )<|MERGE_RESOLUTION|>--- conflicted
+++ resolved
@@ -268,15 +268,11 @@
         elif metric_type == "mean_squared_error":
             self._metric_modules[metric_name] = torchmetrics.MeanSquaredError()
         elif metric_type == "accuracy":
-<<<<<<< HEAD
-            self._metric_modules[metric_name] = torchmetrics.Accuracy()
-=======
             self._metric_modules[metric_name] = torchmetrics.Accuracy(
                 task="multiclass" if num_class > 1 else "binary",
                 num_classes=num_class,
                 **metric_kwargs,
             )
->>>>>>> 4f833b4b
         elif metric_type == "grouped_auc":
             assert num_class <= 2, (
                 f"num_class must less than 2 when metric type is {metric_type}"

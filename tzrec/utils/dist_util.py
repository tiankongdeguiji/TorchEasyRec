# Copyright (c) 2024, Alibaba Group;
# Licensed under the Apache License, Version 2.0 (the "License");
# you may not use this file except in compliance with the License.
# You may obtain a copy of the License at
#    http://www.apache.org/licenses/LICENSE-2.0
# Unless required by applicable law or agreed to in writing, software
# distributed under the License is distributed on an "AS IS" BASIS,
# WITHOUT WARRANTIES OR CONDITIONS OF ANY KIND, either express or implied.
# See the License for the specific language governing permissions and
# limitations under the License.

import os
from typing import List, Optional

import torch
from torch import distributed as dist
from torch import nn
from torch.autograd.profiler import record_function
from torchrec.distributed.embedding_types import (
    KJTList,
)
from torchrec.distributed.embeddingbag import (
    ShardedEmbeddingBagCollection,
    _create_mean_pooling_divisor,
)
from torchrec.distributed.mc_embedding_modules import (
    BaseShardedManagedCollisionEmbeddingCollection,
    ShrdCtx,
)
from torchrec.distributed.model_parallel import DataParallelWrapper
from torchrec.distributed.model_parallel import (
    DistributedModelParallel as _DistributedModelParallel,
)
<<<<<<< HEAD
=======
from torchrec.distributed.train_pipeline import TrainPipeline
>>>>>>> 5bffdc0a
from torchrec.distributed.train_pipeline import TrainPipelineBase as _TrainPipelineBase
from torchrec.distributed.train_pipeline import (
    TrainPipelineSparseDist as _TrainPipelineSparseDist,
)
from torchrec.distributed.types import (
    Awaitable,
    ModuleSharder,
    ShardingEnv,
    ShardingPlan,
)
from torchrec.sparse.jagged_tensor import KeyedJaggedTensor


def get_dist_object_pg(world_size: Optional[int] = None) -> Optional[dist.ProcessGroup]:
    """New ProcessGroup used for broadcast_object or gather_object."""
    pg = None
    world_size = world_size or int(os.environ.get("WORLD_SIZE", 1))
    if world_size > 1:
        if dist.is_initialized() and dist.GroupMember.WORLD.size() == world_size:
            pg = dist.GroupMember.WORLD
        else:
            pg = dist.new_group(ranks=list(range(world_size)), backend="gloo")
    return pg


# fix missing create_mean_pooling_callback of mc-ebc input_dist
def _mc_input_dist(
    # pyre-ignore [2]
    self,
    ctx: ShrdCtx,
    features: KeyedJaggedTensor,
) -> Awaitable[Awaitable[KJTList]]:
    if self._embedding_module._has_uninitialized_input_dist:
        if isinstance(self._embedding_module, ShardedEmbeddingBagCollection):
            self._features_order = []
            # disable feature permutation in mc, because we should
            # permute features in mc-ebc before mean pooling callback.
            if self._managed_collision_collection._has_uninitialized_input_dists:
                self._managed_collision_collection._create_input_dists(
                    input_feature_names=features.keys()
                )
                self._managed_collision_collection._has_uninitialized_input_dists = (
                    False
                )
                if self._managed_collision_collection._features_order:
                    self._features_order = (
                        self._managed_collision_collection._features_order
                    )
                    self._managed_collision_collection._features_order = []
            if self._embedding_module._has_mean_pooling_callback:
                self._embedding_module._init_mean_pooling_callback(
                    features.keys(),
                    # pyre-ignore [16]
                    ctx.inverse_indices,
                )
        self._embedding_module._has_uninitialized_input_dist = False
    if isinstance(self._embedding_module, ShardedEmbeddingBagCollection):
        with torch.no_grad():
            if self._features_order:
                features = features.permute(
                    self._features_order,
                    self._managed_collision_collection._features_order_tensor,
                )
            if self._embedding_module._has_mean_pooling_callback:
                ctx.divisor = _create_mean_pooling_divisor(
                    lengths=features.lengths(),
                    stride=features.stride(),
                    keys=features.keys(),
                    offsets=features.offsets(),
                    pooling_type_to_rs_features=self._embedding_module._pooling_type_to_rs_features,
                    stride_per_key=features.stride_per_key(),
                    dim_per_key=self._embedding_module._dim_per_key,
                    embedding_names=self._embedding_module._embedding_names,
                    embedding_dims=self._embedding_module._embedding_dims,
                    # pyre-ignore [16]
                    variable_batch_per_feature=ctx.variable_batch_per_feature,
                    kjt_inverse_order=self._embedding_module._kjt_inverse_order,
                    kjt_key_indices=self._embedding_module._kjt_key_indices,
                    kt_key_ordering=self._embedding_module._kt_key_ordering,
                    inverse_indices=ctx.inverse_indices,
                    weights=features.weights_or_none(),
                )
    # TODO: resolve incompatibility with different contexts
    return self._managed_collision_collection.input_dist(
        ctx,
        features,
    )


BaseShardedManagedCollisionEmbeddingCollection.input_dist = _mc_input_dist


def DistributedModelParallel(
    module: nn.Module,
    env: Optional[ShardingEnv] = None,
    device: Optional[torch.device] = None,
    plan: Optional[ShardingPlan] = None,
    sharders: Optional[List[ModuleSharder[torch.nn.Module]]] = None,
    init_data_parallel: bool = True,
    init_parameters: bool = True,
    data_parallel_wrapper: Optional[DataParallelWrapper] = None,
) -> _DistributedModelParallel:
    """Entry point to model parallelism.

    we custom ddp to make input_dist of ShardModel uninitialized.
    mc-ebc now make _has_uninitialized_input_dist = True in init.
    TODO: use torchrec DistributedModelParallel when torchrec fix it.
    """
    model = _DistributedModelParallel(
        module,
        env,
        device,
        plan,
        sharders,
        init_data_parallel,
        init_parameters,
        data_parallel_wrapper,
    )
    for _, m in model.named_modules():
        if hasattr(m, "_has_uninitialized_input_dist"):
            m._has_uninitialized_input_dist = True
    return model


<<<<<<< HEAD
=======
def _pipeline_backward(losses: torch.Tensor, optimizer: torch.optim.Optimizer) -> None:
    with record_function("## backward ##"):
        loss = torch.sum(losses, dim=0)
        if (
            hasattr(optimizer, "_gradient_accumulation_steps")
            and optimizer._gradient_accumulation_steps > 1
        ):
            loss = loss / optimizer._gradient_accumulation_steps
        if hasattr(optimizer, "_grad_scaler") and optimizer._grad_scaler is not None:
            optimizer._grad_scaler.scale(loss).backward()
        else:
            loss.backward()


class TrainPipelineBase(_TrainPipelineBase):
    """TorchEasyRec's TrainPipelineBase, make backward support grad scaler."""

    def _backward(self, losses: torch.Tensor) -> None:
        _pipeline_backward(losses, self._optimizer)


>>>>>>> 5bffdc0a
class TrainPipelineSparseDist(_TrainPipelineSparseDist):
    """TorchEasyRec's TrainPipelineSparseDist, make backward support grad scaler."""

    def _backward(self, losses: torch.Tensor) -> None:
<<<<<<< HEAD
        with record_function("## backward ##"):
            loss = torch.sum(losses, dim=0)
            if (
                hasattr(self._optimizer, "_gradient_accumulation_steps")
                and self._optimizer._gradient_accumulation_steps > 1
            ):
                loss = loss / self._optimizer._gradient_accumulation_steps
            if (
                hasattr(self._optimizer, "_grad_scaler")
                and self._optimizer._grad_scaler is not None
            ):
                self._optimizer._grad_scaler.scale(loss).backward()
            else:
                loss.backward()


class TrainPipelineBase(_TrainPipelineBase):
    """TorchEasyRec's TrainPipelineBase, make backward support grad scaler."""

    def _backward(self, losses: torch.Tensor) -> None:
        with record_function("## backward ##"):
            loss = torch.sum(losses, dim=0)
            if (
                hasattr(self._optimizer, "_gradient_accumulation_steps")
                and self._optimizer._gradient_accumulation_steps > 1
            ):
                loss = loss / self._optimizer._gradient_accumulation_steps
            if (
                hasattr(self._optimizer, "_grad_scaler")
                and self._optimizer._grad_scaler is not None
            ):
                self._optimizer._grad_scaler.scale(loss).backward()
            else:
                loss.backward()
=======
        _pipeline_backward(losses, self._optimizer)


def create_train_pipeline(
    model: _DistributedModelParallel, optimizer: Optional[torch.optim.Optimizer] = None
) -> TrainPipeline:
    """Create TrainPipeline.

    Args:
        model (DistributedModelParallel): a DMP model.
        optimizer (torch.optim.Optimizer): a KeyedOptimizer.

    Return:
        a TrainPipeline.
    """
    trainable_params, frozen_params = model.module.model.sparse_parameters()
    if len(trainable_params) == 0 and len(frozen_params) == 0:
        # use TrainPipelineBase when model do not have sparse parameters.
        return TrainPipelineBase(model, optimizer, model.device)
    else:
        return TrainPipelineSparseDist(
            model, optimizer, model.device, execute_all_batches=True
        )
>>>>>>> 5bffdc0a
<|MERGE_RESOLUTION|>--- conflicted
+++ resolved
@@ -31,10 +31,7 @@
 from torchrec.distributed.model_parallel import (
     DistributedModelParallel as _DistributedModelParallel,
 )
-<<<<<<< HEAD
-=======
 from torchrec.distributed.train_pipeline import TrainPipeline
->>>>>>> 5bffdc0a
 from torchrec.distributed.train_pipeline import TrainPipelineBase as _TrainPipelineBase
 from torchrec.distributed.train_pipeline import (
     TrainPipelineSparseDist as _TrainPipelineSparseDist,
@@ -159,8 +156,6 @@
     return model
 
 
-<<<<<<< HEAD
-=======
 def _pipeline_backward(losses: torch.Tensor, optimizer: torch.optim.Optimizer) -> None:
     with record_function("## backward ##"):
         loss = torch.sum(losses, dim=0)
@@ -182,47 +177,10 @@
         _pipeline_backward(losses, self._optimizer)
 
 
->>>>>>> 5bffdc0a
 class TrainPipelineSparseDist(_TrainPipelineSparseDist):
     """TorchEasyRec's TrainPipelineSparseDist, make backward support grad scaler."""
 
     def _backward(self, losses: torch.Tensor) -> None:
-<<<<<<< HEAD
-        with record_function("## backward ##"):
-            loss = torch.sum(losses, dim=0)
-            if (
-                hasattr(self._optimizer, "_gradient_accumulation_steps")
-                and self._optimizer._gradient_accumulation_steps > 1
-            ):
-                loss = loss / self._optimizer._gradient_accumulation_steps
-            if (
-                hasattr(self._optimizer, "_grad_scaler")
-                and self._optimizer._grad_scaler is not None
-            ):
-                self._optimizer._grad_scaler.scale(loss).backward()
-            else:
-                loss.backward()
-
-
-class TrainPipelineBase(_TrainPipelineBase):
-    """TorchEasyRec's TrainPipelineBase, make backward support grad scaler."""
-
-    def _backward(self, losses: torch.Tensor) -> None:
-        with record_function("## backward ##"):
-            loss = torch.sum(losses, dim=0)
-            if (
-                hasattr(self._optimizer, "_gradient_accumulation_steps")
-                and self._optimizer._gradient_accumulation_steps > 1
-            ):
-                loss = loss / self._optimizer._gradient_accumulation_steps
-            if (
-                hasattr(self._optimizer, "_grad_scaler")
-                and self._optimizer._grad_scaler is not None
-            ):
-                self._optimizer._grad_scaler.scale(loss).backward()
-            else:
-                loss.backward()
-=======
         _pipeline_backward(losses, self._optimizer)
 
 
@@ -245,5 +203,4 @@
     else:
         return TrainPipelineSparseDist(
             model, optimizer, model.device, execute_all_batches=True
-        )
->>>>>>> 5bffdc0a
+        )
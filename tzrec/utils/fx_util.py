# Copyright (c) 2024, Alibaba Group;
# Licensed under the Apache License, Version 2.0 (the "License");
# you may not use this file except in compliance with the License.
# You may obtain a copy of the License at
#    http://www.apache.org/licenses/LICENSE-2.0
# Unless required by applicable law or agreed to in writing, software
# distributed under the License is distributed on an "AS IS" BASIS,
# WITHOUT WARRANTIES OR CONDITIONS OF ANY KIND, either express or implied.
# See the License for the specific language governing permissions and
# limitations under the License.

from typing import Any, Callable, Dict, List, Optional, Union

import torch
from fbgemm_gpu.split_table_batched_embeddings_ops_common import (
    BoundsCheckMode,
)
from fbgemm_gpu.split_table_batched_embeddings_ops_inference import (
    IntNBitTableBatchedEmbeddingBagsCodegen,
)
from torch import Tensor
from torchrec.fx import symbolic_trace as _symbolic_trace


def symbolic_trace(
    # pyre-ignore[24]
    root: Union[torch.nn.Module, Callable],
    concrete_args: Optional[Dict[str, Any]] = None,
    leaf_modules: Optional[List[str]] = None,
) -> torch.fx.GraphModule:
    """Symbolic tracing API.

    Given an `nn.Module` or function instance `root`, this function will return a
    `GraphModule` constructed by recording operations seen while tracing through `root`.

    `concrete_args` allows you to partially specialize your function, whether it's to
    remove control flow or data structures.

    Args:
        root (Union[torch.nn.Module, Callable]): Module or function to be traced and
            converted into a Graph representation.
        concrete_args (Optional[Dict[str, any]]): Inputs to be partially specialized
        leaf_modules (Optional[List[str]]): modules do not trace

    Returns:
        GraphModule: a Module created from the recorded operations from ``root``.
    """
    # ComputeJTDictToKJT could not be traced
    _leaf_modules = ["ComputeJTDictToKJT"]
    if leaf_modules:
        _leaf_modules.extend(leaf_modules)
    return _symbolic_trace(root, concrete_args, _leaf_modules)


@torch.fx.wrap
<<<<<<< HEAD
=======
def fx_arange(len: int, device: torch.device) -> torch.Tensor:
    """Fx trace wrapper for arange."""
    return torch.arange(len, device=device)


@torch.fx.wrap
def fx_unwrap_optional_tensor(optional: Optional[torch.Tensor]) -> torch.Tensor:
    """Unwrap optional tensor for trace."""
    assert optional is not None, "Expected optional to be non-None Tensor"
    return optional


@torch.fx.wrap
>>>>>>> 5a198ada
def fx_int_item(x: torch.Tensor) -> int:
    """Fx trace wrapper for `int(x.item())`."""
    return int(x.item())


# We remove `inputs_to_device` to allow `IntNBitTableBatchedEmbeddingBagsCodegen`
# temporarily to run on both CPU and GPU after applying `symbolic_trace`. Additionally,
# we also can uncomment the following code to ensure it functions correctly, this may
# introduce unnecessary to_device operations.
# @torch.fx.wrap
# def inputs_to_device(
#     indices: torch.Tensor,
#     offsets: torch.Tensor,
#     per_sample_weights: Optional[torch.Tensor],
#     bounds_check_warning: torch.Tensor,
# ) -> Tuple[torch.Tensor, torch.Tensor, Optional[torch.Tensor]]:
#     if bounds_check_warning.device.type == "meta":
#         return indices, offsets, per_sample_weights

#     non_blocking = bounds_check_warning.device.type != "cpu"
#     if indices.device != bounds_check_warning.device:
#         indices = indices.to(bounds_check_warning.device, non_blocking=non_blocking)
#     if offsets.device != bounds_check_warning.device:
#         offsets = offsets.to(bounds_check_warning.device, non_blocking=non_blocking)
#     if (
#         per_sample_weights is not None
#         and per_sample_weights.device != bounds_check_warning.device
#     ):
#         per_sample_weights = per_sample_weights.to(
#             bounds_check_warning.device, non_blocking=non_blocking
#         )
#     return indices, offsets, per_sample_weights


def _forward_impl(
    # pyre-ignore[2]
    self,
    indices: Tensor,
    offsets: Tensor,
    per_sample_weights: Optional[Tensor] = None,
) -> Tensor:
    assert self.weight_initialized, (
        "weight needs to be initialized before forward function"
    )

    # indices, offsets, per_sample_weights = inputs_to_device(
    #     indices, offsets, per_sample_weights, self.bounds_check_warning
    # )

    # First bound check: check if the indices/offsets are within the boundary
    # of the original embedding rows before pruning.
    # Note that this is only applied when we enable pruning (if the perf becomes
    # an issue, we can fuse it inside the remapping kernel).
    if (
        self.index_remapping_hash_table_cpu is not None
        or self.index_remapping_hash_table.numel() > 0
        or self.index_remappings_array.numel() > 0
    ):
        if self.bounds_check_mode_int != BoundsCheckMode.NONE.value:
            torch.ops.fbgemm.bounds_check_indices(
                self.original_rows_per_table,
                indices,
                offsets,
                self.bounds_check_mode_int,
                self.bounds_check_warning,
                per_sample_weights,
            )

    # Index remapping changes input indices, and some of them becomes -1 (prunned rows).
    # Hence, remapping should be done before prefetch and emb lookup
    # so that these operations are with the remapped indices.
    if self.index_remapping_hash_table_cpu is not None:
        indices = self.index_remapping_hash_table_cpu.lookup(indices, offsets)
    elif self.index_remapping_hash_table.numel() > 0:
        # Convert from raw indices to pruned indices
        indices = torch.ops.fbgemm.pruned_hashmap_lookup(
            indices,
            offsets,
            self.index_remapping_hash_table,
            self.index_remapping_hash_table_offsets,
        )
    elif self.index_remappings_array.numel() > 0:
        indices = torch.ops.fbgemm.pruned_array_lookup(
            indices,
            offsets,
            self.index_remappings_array,
            self.index_remappings_array_offsets,
        )
    if self.lxu_cache_weights.numel() > 0:
        if self.timestep_prefetch_size.get() <= 0:
            self.prefetch(indices, offsets)
        self.timestep_prefetch_size.decrement()

    lxu_cache_locations = self.lxu_cache_locations_list.pop()

    # Second bound check: check if the indices/offsets are within the boundary
    # of the pruned embedding rows after pruning.
    # Note: we cast to int as a TorchScript workaround.
    if self.bounds_check_mode_int != BoundsCheckMode.NONE.value:
        torch.ops.fbgemm.bounds_check_indices(
            self.rows_per_table,
            indices,
            offsets,
            self.bounds_check_mode_int,
            self.bounds_check_warning,
            per_sample_weights,
        )
    # Note: CPU and CUDA ops use the same interface to facilitate JIT IR
    # generation for CUDA/CPU. For CPU op, we don't need weights_uvm and
    # weights_placements
    return torch.ops.fbgemm.int_nbit_split_embedding_codegen_lookup_function(
        dev_weights=self.weights_host if self.host_size > 0 else self.weights_dev,
        uvm_weights=self.weights_uvm,
        weights_placements=self.weights_placements,
        weights_offsets=self.weights_offsets,
        weights_tys=self.weights_tys,
        D_offsets=self.D_offsets,
        total_D=self.total_D,
        max_int2_D=self.max_int2_D,
        max_int4_D=self.max_int4_D,
        max_int8_D=self.max_int8_D,
        max_float16_D=self.max_float16_D,
        max_float32_D=self.max_float32_D,
        indices=indices,
        offsets=offsets,
        pooling_mode=int(self.pooling_mode),
        indice_weights=per_sample_weights,
        output_dtype=self.output_dtype,
        lxu_cache_weights=self.lxu_cache_weights,
        lxu_cache_locations=lxu_cache_locations,
        row_alignment=self.row_alignment,
        max_float8_D=self.max_float8_D,
        fp8_exponent_bits=self.fp8_exponent_bits,
        fp8_exponent_bias=self.fp8_exponent_bias,
    )


IntNBitTableBatchedEmbeddingBagsCodegen._forward_impl = _forward_impl<|MERGE_RESOLUTION|>--- conflicted
+++ resolved
@@ -53,8 +53,6 @@
 
 
 @torch.fx.wrap
-<<<<<<< HEAD
-=======
 def fx_arange(len: int, device: torch.device) -> torch.Tensor:
     """Fx trace wrapper for arange."""
     return torch.arange(len, device=device)
@@ -68,7 +66,6 @@
 
 
 @torch.fx.wrap
->>>>>>> 5a198ada
 def fx_int_item(x: torch.Tensor) -> int:
     """Fx trace wrapper for `int(x.item())`."""
     return int(x.item())

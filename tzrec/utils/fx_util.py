# Copyright (c) 2024, Alibaba Group;
# Licensed under the Apache License, Version 2.0 (the "License");
# you may not use this file except in compliance with the License.
# You may obtain a copy of the License at
#    http://www.apache.org/licenses/LICENSE-2.0
# Unless required by applicable law or agreed to in writing, software
# distributed under the License is distributed on an "AS IS" BASIS,
# WITHOUT WARRANTIES OR CONDITIONS OF ANY KIND, either express or implied.
# See the License for the specific language governing permissions and
# limitations under the License.

from typing import Any, Callable, Dict, List, Optional, Union

import torch
from fbgemm_gpu.split_table_batched_embeddings_ops_common import (
    BoundsCheckMode,
)
from fbgemm_gpu.split_table_batched_embeddings_ops_inference import (
    IntNBitTableBatchedEmbeddingBagsCodegen,
)
from torch import Tensor
from torchrec.fx import symbolic_trace as _symbolic_trace


def symbolic_trace(
    # pyre-ignore[24]
    root: Union[torch.nn.Module, Callable],
    concrete_args: Optional[Dict[str, Any]] = None,
    leaf_modules: Optional[List[str]] = None,
) -> torch.fx.GraphModule:
    """Symbolic tracing API.

    Given an `nn.Module` or function instance `root`, this function will return a
    `GraphModule` constructed by recording operations seen while tracing through `root`.

    `concrete_args` allows you to partially specialize your function, whether it's to
    remove control flow or data structures.

    Args:
        root (Union[torch.nn.Module, Callable]): Module or function to be traced and
            converted into a Graph representation.
        concrete_args (Optional[Dict[str, any]]): Inputs to be partially specialized
        leaf_modules (Optional[List[str]]): modules do not trace

    Returns:
        GraphModule: a Module created from the recorded operations from ``root``.
    """
    # ComputeJTDictToKJT could not be traced
    _leaf_modules = ["ComputeJTDictToKJT"]
    if leaf_modules:
        _leaf_modules.extend(leaf_modules)
    return _symbolic_trace(root, concrete_args, _leaf_modules)


@torch.fx.wrap
<<<<<<< HEAD
def fx_arange(len: int, device: torch.device) -> torch.Tensor:
    """Fx trace wrapper for arange."""
    return torch.arange(len, device=device)


@torch.fx.wrap
def fx_unwrap_optional_tensor(optional: Optional[torch.Tensor]) -> torch.Tensor:
    """Unwrap optional tensor for trace."""
    assert optional is not None, "Expected optional to be non-None Tensor"
    return optional
=======
def fx_int_item(x: torch.Tensor) -> int:
    """Fx trace wrapper for `int(x.item())`."""
    return int(x.item())
>>>>>>> 5c0f1740


# We remove `inputs_to_device` to allow `IntNBitTableBatchedEmbeddingBagsCodegen`
# temporarily to run on both CPU and GPU after applying `symbolic_trace`. Additionally,
# we also can uncomment the following code to ensure it functions correctly, this may
# introduce unnecessary to_device operations.
# @torch.fx.wrap
# def inputs_to_device(
#     indices: torch.Tensor,
#     offsets: torch.Tensor,
#     per_sample_weights: Optional[torch.Tensor],
#     bounds_check_warning: torch.Tensor,
# ) -> Tuple[torch.Tensor, torch.Tensor, Optional[torch.Tensor]]:
#     if bounds_check_warning.device.type == "meta":
#         return indices, offsets, per_sample_weights

#     non_blocking = bounds_check_warning.device.type != "cpu"
#     if indices.device != bounds_check_warning.device:
#         indices = indices.to(bounds_check_warning.device, non_blocking=non_blocking)
#     if offsets.device != bounds_check_warning.device:
#         offsets = offsets.to(bounds_check_warning.device, non_blocking=non_blocking)
#     if (
#         per_sample_weights is not None
#         and per_sample_weights.device != bounds_check_warning.device
#     ):
#         per_sample_weights = per_sample_weights.to(
#             bounds_check_warning.device, non_blocking=non_blocking
#         )
#     return indices, offsets, per_sample_weights


def _forward_impl(
    # pyre-ignore[2]
    self,
    indices: Tensor,
    offsets: Tensor,
    per_sample_weights: Optional[Tensor] = None,
) -> Tensor:
    assert self.weight_initialized, (
        "weight needs to be initialized before forward function"
    )

    # indices, offsets, per_sample_weights = inputs_to_device(
    #     indices, offsets, per_sample_weights, self.bounds_check_warning
    # )

    # First bound check: check if the indices/offsets are within the boundary
    # of the original embedding rows before pruning.
    # Note that this is only applied when we enable pruning (if the perf becomes
    # an issue, we can fuse it inside the remapping kernel).
    if (
        self.index_remapping_hash_table_cpu is not None
        or self.index_remapping_hash_table.numel() > 0
        or self.index_remappings_array.numel() > 0
    ):
        if self.bounds_check_mode_int != BoundsCheckMode.NONE.value:
            torch.ops.fbgemm.bounds_check_indices(
                self.original_rows_per_table,
                indices,
                offsets,
                self.bounds_check_mode_int,
                self.bounds_check_warning,
                per_sample_weights,
            )

    # Index remapping changes input indices, and some of them becomes -1 (prunned rows).
    # Hence, remapping should be done before prefetch and emb lookup
    # so that these operations are with the remapped indices.
    if self.index_remapping_hash_table_cpu is not None:
        indices = self.index_remapping_hash_table_cpu.lookup(indices, offsets)
    elif self.index_remapping_hash_table.numel() > 0:
        # Convert from raw indices to pruned indices
        indices = torch.ops.fbgemm.pruned_hashmap_lookup(
            indices,
            offsets,
            self.index_remapping_hash_table,
            self.index_remapping_hash_table_offsets,
        )
    elif self.index_remappings_array.numel() > 0:
        indices = torch.ops.fbgemm.pruned_array_lookup(
            indices,
            offsets,
            self.index_remappings_array,
            self.index_remappings_array_offsets,
        )
    if self.lxu_cache_weights.numel() > 0:
        if self.timestep_prefetch_size.get() <= 0:
            self.prefetch(indices, offsets)
        self.timestep_prefetch_size.decrement()

    lxu_cache_locations = self.lxu_cache_locations_list.pop()

    # Second bound check: check if the indices/offsets are within the boundary
    # of the pruned embedding rows after pruning.
    # Note: we cast to int as a TorchScript workaround.
    if self.bounds_check_mode_int != BoundsCheckMode.NONE.value:
        torch.ops.fbgemm.bounds_check_indices(
            self.rows_per_table,
            indices,
            offsets,
            self.bounds_check_mode_int,
            self.bounds_check_warning,
            per_sample_weights,
        )
    # Note: CPU and CUDA ops use the same interface to facilitate JIT IR
    # generation for CUDA/CPU. For CPU op, we don't need weights_uvm and
    # weights_placements
    return torch.ops.fbgemm.int_nbit_split_embedding_codegen_lookup_function(
        dev_weights=self.weights_host if self.host_size > 0 else self.weights_dev,
        uvm_weights=self.weights_uvm,
        weights_placements=self.weights_placements,
        weights_offsets=self.weights_offsets,
        weights_tys=self.weights_tys,
        D_offsets=self.D_offsets,
        total_D=self.total_D,
        max_int2_D=self.max_int2_D,
        max_int4_D=self.max_int4_D,
        max_int8_D=self.max_int8_D,
        max_float16_D=self.max_float16_D,
        max_float32_D=self.max_float32_D,
        indices=indices,
        offsets=offsets,
        pooling_mode=int(self.pooling_mode),
        indice_weights=per_sample_weights,
        output_dtype=self.output_dtype,
        lxu_cache_weights=self.lxu_cache_weights,
        lxu_cache_locations=lxu_cache_locations,
        row_alignment=self.row_alignment,
        max_float8_D=self.max_float8_D,
        fp8_exponent_bits=self.fp8_exponent_bits,
        fp8_exponent_bias=self.fp8_exponent_bias,
    )


IntNBitTableBatchedEmbeddingBagsCodegen._forward_impl = _forward_impl<|MERGE_RESOLUTION|>--- conflicted
+++ resolved
@@ -53,7 +53,6 @@
 
 
 @torch.fx.wrap
-<<<<<<< HEAD
 def fx_arange(len: int, device: torch.device) -> torch.Tensor:
     """Fx trace wrapper for arange."""
     return torch.arange(len, device=device)
@@ -64,11 +63,12 @@
     """Unwrap optional tensor for trace."""
     assert optional is not None, "Expected optional to be non-None Tensor"
     return optional
-=======
+
+
+@torch.fx.wrap
 def fx_int_item(x: torch.Tensor) -> int:
     """Fx trace wrapper for `int(x.item())`."""
     return int(x.item())
->>>>>>> 5c0f1740
 
 
 # We remove `inputs_to_device` to allow `IntNBitTableBatchedEmbeddingBagsCodegen`
